--- conflicted
+++ resolved
@@ -21,12 +21,8 @@
 
 ### 0.3.0
 
-<<<<<<< HEAD
-- Upgraded Stormpath SDK dependency to latest release of 1.0.alpha
 - [Issue 5](https://github.com/stormpath/stormpath-spring-security/issues/5): Removed credentials from authentication token
-=======
 - Upgraded Stormpath SDK dependency to latest release of 1.0.RC2
->>>>>>> e38eb6be
 
 ### 0.2.0
 
