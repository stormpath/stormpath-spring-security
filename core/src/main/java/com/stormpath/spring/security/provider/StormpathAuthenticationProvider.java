/*
 * Copyright 2014 Stormpath, Inc.
 *
 * Licensed under the Apache License, Version 2.0 (the "License");
 * you may not use this file except in compliance with the License.
 * You may obtain a copy of the License at
 *
 *     http://www.apache.org/licenses/LICENSE-2.0
 *
 * Unless required by applicable law or agreed to in writing, software
 * distributed under the License is distributed on an "AS IS" BASIS,
 * WITHOUT WARRANTIES OR CONDITIONS OF ANY KIND, either express or implied.
 * See the License for the specific language governing permissions and
 * limitations under the License.
 */
package com.stormpath.spring.security.provider;

import com.stormpath.sdk.account.Account;
import com.stormpath.sdk.application.Application;
import com.stormpath.sdk.authc.AuthenticationRequest;
import com.stormpath.sdk.authc.UsernamePasswordRequest;
import com.stormpath.sdk.client.Client;
import com.stormpath.sdk.group.Group;
import com.stormpath.sdk.group.GroupList;
import com.stormpath.sdk.resource.ResourceException;
import com.stormpath.spring.security.authz.permission.Permission;
import com.stormpath.spring.security.util.StringUtils;
import org.springframework.security.authentication.AuthenticationProvider;
import org.springframework.security.authentication.AuthenticationServiceException;
import org.springframework.security.core.Authentication;
import org.springframework.security.core.AuthenticationException;
import org.springframework.security.core.GrantedAuthority;

import java.util.Collection;
import java.util.Collections;
import java.util.HashSet;
import java.util.Set;

/**
 * A {@code AuthenticationProvider} implementation that uses the <a href="http://www.stormpath.com">Stormpath</a> Cloud Identity
 * Management service for authentication and authorization operations for a single Application.
 * <p/>
 * The Stormpath-registered
 * <a href="https://www.stormpath.com/docs/libraries/application-rest-url">Application's Stormpath REST URL</a>
 * must be configured as the {@code applicationRestUrl} property.
 * <h3>Authentication</h3>
 * Once your application's REST URL is configured, this provider implementation automatically executes authentication
 * attempts without any need of further configuration by interacting with the Application's
 * <a href="http://www.stormpath.com/docs/rest/api#ApplicationLoginAttempts">loginAttempts endpoint</a>.
 * <h3>Authorization</h3>
 * Stormpath Accounts and Groups can be translated to Spring Security granted authorities via the following components.  You
 * can implement implementations of these interfaces and plug them into this provider for custom translation behavior:
 * <ul>
 * <li>{@link AccountPermissionResolver AccountPermissionResolver}</li>
 * <li>{@link GroupPermissionResolver GroupPermissionResolver}</li>
 * <li>{@link AccountGrantedAuthorityResolver AccountGrantedAuthorityResolver}</li>
 * <li>{@link GroupGrantedAuthorityResolver GroupGrantedAuthorityResolver}</li>
 * </ul>
 * <p/>
 * This provider implementation comes pre-configured with the following default implementations, which should suit most
 * Spring Security+Stormpath use cases:
 *
 * <table>
 *     <tr>
 *         <th>Property</th>
 *         <th>Pre-configured Implementation</th>
 *         <th>Notes</th>
 *     </tr>
 *     <tr>
 *         <td>{@link #getGroupGrantedAuthorityResolver() groupGrantedAuthorityResolver}</td>
 *         <td>{@link DefaultGroupGrantedAuthorityResolver}</td>
 *         <td>Each Stormpath Group can be represented as up to three possible Spring Security granted authorities (with
 *             1-to-1 being the default).  See the {@link DefaultGroupGrantedAuthorityResolver} JavaDoc for more info.</td>
 *     </tr>
 *     <tr>
 *         <td>{@link #getAccountGrantedAuthorityResolver() accountGrantedAuthorityResolver}</td>
 *         <td>None</td>
 *         <td>Most Spring Security+Stormpath applications should only need the above {@code DefaultGroupGrantedAuthorityResolver}
 *             when using Stormpath Groups as Spring Security granted authorities.  This authentication provider implementation
 *             already acquires the {@link com.stormpath.sdk.account.Account#getGroups() account's assigned groups} and resolves the group
 *             granted authorities via the above {@code groupGrantedAuthorityResolver}.  <b>You only need to configure this property
 *             if you need an additional way to represent an account's assigned granted authorities that cannot already be
 *             represented via Stormpath account &lt;--&gt; group associations.</td>
 *     </tr>
 *     <tr>
 *         <td>{@link #getGroupPermissionResolver() groupPermissionResolver}</td>
 *         <td>{@link GroupCustomDataPermissionResolver}</td>
 *         <td>The {@code GroupCustomDataPermissionResolver} assumes the convention that a Group's assigned permissions
 *         are stored as a nested {@code Set&lt;String&gt;} field in the
 *         {@link com.stormpath.sdk.group.Group#getCustomData() group's CustomData resource}.  See the
 *         {@link GroupCustomDataPermissionResolver} JavaDoc for more information.</td>
 *     </tr>
 *     <tr>
 *         <td>{@link #getAccountPermissionResolver() accountPermissionResolver}</td>
 *         <td>{@link AccountCustomDataPermissionResolver}</td>
 *         <td>The {@code AccountCustomDataPermissionResolver} assumes the convention that an Account's directly
 *         assigned permissions are stored as a nested {@code Set&lt;String&gt;} field in the
 *         {@link com.stormpath.sdk.account.Account#getCustomData() account's CustomData resource}.  See the
 *         {@link AccountCustomDataPermissionResolver} JavaDoc for more information.</td>
 *     </tr>
 * </table>
 * <h4>Transitive Permissions</h4>
 * This implementation represents an Account's granted permissions as all permissions that:
 * <ol>
 *     <li>Are assigned directly to the Account itself</li>
 *     <li>Are assigned to any of the Account's assigned Groups</li>
 * </ol>
 * <h4>Assigning Permissions</h4>
 * A Spring Security Authentication Provider is a read-only component - it typically does not support account/group/permission
 * updates directly.
 * Therefore, you make modifications to these components by interacting with the data store (e.g. Stormpath) directly.
 * <p/>
 * The {@link com.stormpath.spring.security.authz.CustomDataPermissionsEditor CustomDataPermissionsEditor} has been provided for
 * this purpose. For example, assuming the convention of storing permissions in an account or group's CustomData
 * resource:
 * <pre>
 * Account account = getAccount();
 * new CustomDataPermissionsEditor(account.getCustomData())
 *     .append("someResourceType:anIdentifier:anAction")
 *     .append("anotherResourceType:anIdentifier:*")
 *     .remove("oldPermission");
 * account.save();
 * </pre>
 * Again, the default {@link #getGroupPermissionResolver() groupPermissionResolver} and
 * {@link #getAccountPermissionResolver() accountPermissionResolver} instances assume this CustomData storage strategy,
 * so if you use them, the above {@code CustomDataPermissionsEditor} will work easily.
 * <p/>
 * When the given credentials are successfully authenticated an {@link AuthenticationTokenFactory AuthenticationTokenFactory} instance
 * is used to create an authenticated token to be returned to the provider's client. By default, the {@link UsernamePasswordAuthenticationTokenFactory}
 * is used, constructing {@code UsernamePasswordAuthenticationToken} objects. By default, the principal stored in this token is a {@link StormpathUserDetails}
 * containing Stormpath account's properties like href, given name, username, etc. It can be easily modified by creating a new
 * <code>AuthenticationTokenFactory</code> and setting it to this provider via {@link #setAuthenticationTokenFactory(AuthenticationTokenFactory)}.
 *
 * @see AccountGrantedAuthorityResolver
 * @see GroupGrantedAuthorityResolver
 * @see AuthenticationTokenFactory
 * @see StormpathUserDetails
 */
public class StormpathAuthenticationProvider implements AuthenticationProvider {

    private Client client;
    private String applicationRestUrl;
    private GroupGrantedAuthorityResolver groupGrantedAuthorityResolver;
    private GroupPermissionResolver groupPermissionResolver;
    private AccountGrantedAuthorityResolver accountGrantedAuthorityResolver;
    private AccountPermissionResolver accountPermissionResolver;
    private AuthenticationTokenFactory authenticationTokenFactory;

    private Application application; //acquired via the client at runtime, not configurable by the StormpathAuthenticationProvider user

    public StormpathAuthenticationProvider() {
        setGroupGrantedAuthorityResolver(new DefaultGroupGrantedAuthorityResolver());
        setGroupPermissionResolver(new GroupCustomDataPermissionResolver());
        setAccountPermissionResolver(new AccountCustomDataPermissionResolver());
        setAuthenticationTokenFactory(new UsernamePasswordAuthenticationTokenFactory());
    }

    /**
     * Returns the {@code Client} instance used to communicate with Stormpath's REST API.
     *
     * @return the {@code Client} instance used to communicate with Stormpath's REST API.
     */
    public Client getClient() {
        return client;
    }

    /**
     * Sets the {@code Client} instance used to communicate with Stormpath's REST API.
     *
     * @param client the {@code Client} instance used to communicate with Stormpath's REST API.
     */
    public void setClient(Client client) {
        this.client = client;
    }

    /**
     * Returns the Stormpath REST URL of the specific application communicating with Stormpath.
     * <p/>
     * Any application supported by Stormpath will have a
     * <a href="http://www.stormpath.com/docs/quickstart/authenticate-account">dedicated unique REST URL</a>.  The
     * Stormpath REST URL of the Spring Security-enabled application communicating with Stormpath via this Provider must be
     * configured by this property.
     *
     * @return the Stormpath REST URL of the specific application communicating with Stormpath.
     */
    public String getApplicationRestUrl() {
        return applicationRestUrl;
    }

    /**
     * Sets the Stormpath REST URL of the specific application communicating with Stormpath.
     * <p/>
     * Any application supported by Stormpath will have a
     * <a href="http://www.stormpath.com/docs/quickstart/authenticate-account">dedicated unique REST URL</a>.  The
     * Stormpath REST URL of the Spring Security-enabled application communicating with Stormpath via this Provider must be
     * configured by this property.
     *
     * @param applicationRestUrl the Stormpath REST URL of the specific application communicating with Stormpath.
     */
    public void setApplicationRestUrl(String applicationRestUrl) {
        this.applicationRestUrl = applicationRestUrl;
    }

    /**
     * Returns the {@link GroupGrantedAuthorityResolver} used to translate Stormpath Groups into Spring Security granted authorities.
     * Unless overridden via {@link #setGroupGrantedAuthorityResolver(GroupGrantedAuthorityResolver) setGroupGrantedAuthorityResolver},
     * the default instance is a {@link DefaultGroupGrantedAuthorityResolver}.
     *
     * @return the {@link GroupGrantedAuthorityResolver} used to translate Stormpath Groups into Spring Security granted authorities.
     */
    public GroupGrantedAuthorityResolver getGroupGrantedAuthorityResolver() {
        return groupGrantedAuthorityResolver;
    }

    /**
     * Sets the {@link GroupGrantedAuthorityResolver} used to translate Stormpath Groups into Spring Security granted authorities.
     * Unless overridden, the default instance is a {@link DefaultGroupGrantedAuthorityResolver}.
     *
     * @param groupGrantedAuthorityResolver the {@link GroupGrantedAuthorityResolver} used to translate Stormpath Groups into
     *                                      Spring Security granted authorities.
     */
    public void setGroupGrantedAuthorityResolver(GroupGrantedAuthorityResolver groupGrantedAuthorityResolver) {
        this.groupGrantedAuthorityResolver = groupGrantedAuthorityResolver;
    }

    /**
     * Returns the {@link AccountGrantedAuthorityResolver} used to discover a Stormpath Account's assigned permissions.  This
     * is {@code null} by default and must be configured based on your application's needs.
     *
     * @return the {@link AccountGrantedAuthorityResolver} used to discover a Stormpath Account's assigned permissions.
     */
    public AccountGrantedAuthorityResolver getAccountGrantedAuthorityResolver() {
        return accountGrantedAuthorityResolver;
    }

    /**
     * Sets the {@link AccountGrantedAuthorityResolver} used to discover a Stormpath Account's assigned permissions.  This
     * is {@code null} by default and must be configured based on your application's needs.
     *
     * @param accountGrantedAuthorityResolver the {@link AccountGrantedAuthorityResolver} used to discover a Stormpath Account's
     *                                        assigned permissions
     */
    public void setAccountGrantedAuthorityResolver(AccountGrantedAuthorityResolver accountGrantedAuthorityResolver) {
        this.accountGrantedAuthorityResolver = accountGrantedAuthorityResolver;
    }

    /**
     * Returns the {@link GroupPermissionResolver} used to discover a Stormpath Groups' assigned permissions.  Unless
     * overridden via {@link #setGroupPermissionResolver(GroupPermissionResolver) setGroupPermissionResolver}, the
     * default instance is a {@link GroupCustomDataPermissionResolver}.
     *
     * @return the {@link GroupPermissionResolver} used to discover a Stormpath Groups' assigned permissions
     * @since 0.2.0
     */
    public GroupPermissionResolver getGroupPermissionResolver() {
        return groupPermissionResolver;
    }

    /**
     * Sets the {@link GroupPermissionResolver} used to discover a Stormpath Groups' assigned permissions.  Unless
     * overridden, the default instance is a {@link GroupCustomDataPermissionResolver}.
     *
     * @param groupPermissionResolver the {@link GroupPermissionResolver} used to discover a Stormpath Groups' assigned
     *                                permissions
     * @since 0.2.0
     */
    public void setGroupPermissionResolver(GroupPermissionResolver groupPermissionResolver) {
        this.groupPermissionResolver = groupPermissionResolver;
    }

    /**
     * Returns the {@link AccountPermissionResolver} used to discover a Stormpath Account's directly-assigned
     * permissions.  Unless overridden via
     * {@link #setAccountPermissionResolver(AccountPermissionResolver) setAccountPermissionResolver}, the default
     * instance is a {@link AccountCustomDataPermissionResolver}.
     *
     * @return the {@link AccountPermissionResolver} used to discover a Stormpath Account's assigned permissions.
     * @since 0.2.0
     */
    public AccountPermissionResolver getAccountPermissionResolver() {
        return accountPermissionResolver;
    }

    /**
     * Sets the {@link AccountPermissionResolver} used to discover a Stormpath Account's assigned permissions.  Unless
     * overridden, the default instance is a {@link AccountCustomDataPermissionResolver}.
     *
     * @param accountPermissionResolver the {@link AccountPermissionResolver} used to discover a Stormpath Account's
     *                                  assigned permissions
     * @since 0.2.0
     */
    public void setAccountPermissionResolver(AccountPermissionResolver accountPermissionResolver) {
        this.accountPermissionResolver = accountPermissionResolver;
    }

    /**
     *
     * Returns the {@link AccountGrantedAuthorityResolver} used to discover a Stormpath Account's assigned permissions. Unless
     * overridden, the default instance is a {@link UsernamePasswordAuthenticationTokenFactory}.
     *
     * @return the token factory to be used when creating tokens for the successfully authenticated credentials.
     */
    public AuthenticationTokenFactory getAuthenticationTokenFactory() {
        return authenticationTokenFactory;
    }

    /**
     * Sets the {@link AuthenticationTokenFactory} used to create authenticated tokens. Unless overridden via
     * {@link #setAuthenticationTokenFactory(AuthenticationTokenFactory)} setAuthenticationTokenFactory},
     * the default instance is a {@link UsernamePasswordAuthenticationTokenFactory}.
     *
     * @param authenticationTokenFactory the token factory to be used when creating tokens for the successfully
     *                                   authenticated credentials.
     */
    public void setAuthenticationTokenFactory(AuthenticationTokenFactory authenticationTokenFactory) {
        if (authenticationTokenFactory == null) {
            throw new IllegalArgumentException("authenticationTokenFactory cannot be null.");
        }
        this.authenticationTokenFactory = authenticationTokenFactory;
    }

    private void assertState() {
        if (this.client == null) {
            throw new IllegalStateException("Stormpath SDK Client instance must be configured.");
        }
        if (this.applicationRestUrl == null) {
            throw new IllegalStateException("\n\nThis application's Stormpath REST URL must be configured.\n\n  " +
                    "You may get your application's Stormpath REST URL as shown here:\n\n " +
                    "http://www.stormpath.com/docs/application-rest-url\n\n" +
                    "Copy and paste the 'REST URL' value as the 'applicationRestUrl' property of this class.");
        }
    }

    /**
     * Performs actual authentication for the received authentication credentials using
     * <a href="http://www.stormpath.com">Stormpath</a> Cloud Identity Management service for a single application.
     *
     * @param authentication the authentication request object.
     *
     * @return a fully authenticated object including credentials.
     *
     * @throws AuthenticationException if authentication fails.
     */
    @Override
    public Authentication authenticate(Authentication authentication) throws AuthenticationException {

        assertState();
        AuthenticationRequest request = createAuthenticationRequest(authentication);
        Application application = ensureApplicationReference();

        Account account;

        try {
            account = application.authenticateAccount(request).getAccount();
        } catch (ResourceException e) {
            String msg = StringUtils.clean(e.getMessage());
            if (msg == null) {
                msg = StringUtils.clean(e.getDeveloperMessage());
            }
            if (msg == null) {
                msg = "Invalid login or password.";
            }
            throw new AuthenticationServiceException(msg, e);
        } finally {
            //Clear the request data to prevent later memory access
            request.clear();
        }

<<<<<<< HEAD
        Authentication authToken = createAuthenticationToken(authentication.getPrincipal(), authentication.getCredentials(), account);
=======
        Authentication authToken = this.authenticationTokenFactory.createAuthenticationToken(
                authentication.getPrincipal(), null, getGrantedAuthorities(account), account);
>>>>>>> 5dd65516

        return authToken;
    }

    public Authentication createAuthenticationToken(Object principal, Object credentials, Account account) throws AuthenticationException {
        return this.authenticationTokenFactory.createAuthenticationToken(
                principal, credentials, getGrantedAuthorities(account), account);
    }

    /**
     * Returns <code>true</code> if this <Code>AuthenticationProvider</code> supports the indicated
     * <Code>Authentication</code> object.
     *
     * @param authentication the class to validate this <Code>AuthenticationProvider</code> supports
     *
     * @return <code>true</code> if the given class is supported
     */
    @Override
    public boolean supports(Class<?> authentication) {
        return Authentication.class.isAssignableFrom(authentication);
    }

    //This is not thread safe, but the Client is, and this is only executed during initial Application
    //acquisition, so it is negligible if this executes a few times instead of just once.
    protected final Application ensureApplicationReference() {
        if (this.application == null) {
            String href = getApplicationRestUrl();
            this.application = client.getDataStore().getResource(href, Application.class);
        }
        return this.application;
    }

    protected AuthenticationRequest createAuthenticationRequest(Authentication authentication) {
        String username = (String) authentication.getPrincipal();
        String password = (String) authentication.getCredentials();
        return new UsernamePasswordRequest(username, password);
    }

    protected Collection<GrantedAuthority> getGrantedAuthorities(Account account) {
        Collection<GrantedAuthority> grantedAuthorities = new HashSet<GrantedAuthority>();

        GroupList groups = account.getGroups();

        for (Group group : groups) {
                Set<GrantedAuthority> groupGrantedAuthorities = resolveGrantedAuthorities(group);
                grantedAuthorities.addAll(groupGrantedAuthorities);

                Set<Permission> groupPermissions = resolvePermissions(group);
                grantedAuthorities.addAll(groupPermissions);
        }

        Set<GrantedAuthority> accountGrantedAuthorities = resolveGrantedAuthorities(account);
        grantedAuthorities.addAll(accountGrantedAuthorities);

        Set<Permission> accountPermissions = resolvePermissions(account);
        for (GrantedAuthority permission : accountPermissions) {
            grantedAuthorities.add(permission);
        }

        return grantedAuthorities;
    }

    private Set<GrantedAuthority> resolveGrantedAuthorities(Group group) {
        if (groupGrantedAuthorityResolver != null) {
            return groupGrantedAuthorityResolver.resolveGrantedAuthorities(group);
        }
        return Collections.emptySet();
    }

    private Set<GrantedAuthority> resolveGrantedAuthorities(Account account) {
        if (accountGrantedAuthorityResolver != null) {
            return accountGrantedAuthorityResolver.resolveGrantedAuthorities(account);
        }
        return Collections.emptySet();
    }

    //since 0.1.1
    private Set<Permission> resolvePermissions(Group group) {
        if (groupPermissionResolver != null) {
            return groupPermissionResolver.resolvePermissions(group);
        }
        return Collections.emptySet();
    }

    //since 0.1.1
    private Set<Permission> resolvePermissions(Account account) {
        if (accountPermissionResolver != null) {
            return accountPermissionResolver.resolvePermissions(account);
        }
        return Collections.emptySet();
    }


}<|MERGE_RESOLUTION|>--- conflicted
+++ resolved
@@ -366,12 +366,7 @@
             request.clear();
         }
 
-<<<<<<< HEAD
-        Authentication authToken = createAuthenticationToken(authentication.getPrincipal(), authentication.getCredentials(), account);
-=======
-        Authentication authToken = this.authenticationTokenFactory.createAuthenticationToken(
-                authentication.getPrincipal(), null, getGrantedAuthorities(account), account);
->>>>>>> 5dd65516
+        Authentication authToken = createAuthenticationToken(authentication.getPrincipal(), null, account);
 
         return authToken;
     }
