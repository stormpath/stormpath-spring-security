--- conflicted
+++ resolved
@@ -167,11 +167,7 @@
 
         <dependencies>
 
-<<<<<<< HEAD
-            <!-- Intraproject libs -->
-=======
             <!-- Stormpath SDK -->
->>>>>>> 5dd65516
             <dependency>
                 <groupId>com.stormpath.sdk</groupId>
                 <artifactId>stormpath-sdk-api</artifactId>
